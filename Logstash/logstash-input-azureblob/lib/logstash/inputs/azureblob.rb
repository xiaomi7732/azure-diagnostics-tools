--- conflicted
+++ resolved
@@ -318,11 +318,7 @@
     retried = 0;
     while lease.nil? do
       begin
-<<<<<<< HEAD
         lease = @azure_blob.acquire_blob_lease(@container, blob_name, { :timeout => 60, :duration => @registry_lease_duration })
-=======
-        lease = @azure_blob.acquire_blob_lease(@container, blob_name, { :timeout => 10, :duration => @registry_lease_duration })
->>>>>>> 3fa4a65d
       rescue StandardError => e
         if(e.type && e.type == 'LeaseAlreadyPresent')
           if (retried > retry_times)
